{
  "name": "moleculer-db-adapter-mongo",
  "version": "0.4.1",
  "description": "MongoDB native adapter for Moleculer DB service.",
  "main": "index.js",
  "scripts": {
    "dev": "nodemon examples/index.js",
    "ci": "jest --watch",
    "test": "jest --coverage",
    "lint": "eslint --ext=.js src test",
    "deps": "npm-check -u",
    "readme": "node node_modules/moleculer-docgen/index.js -t README.md src/index.js",
    "coverall": "cat ./coverage/lcov.info | ./node_modules/coveralls/bin/coveralls.js"
  },
  "keywords": [
    "microservice",
    "moleculer"
  ],
  "repository": {
    "type": "git",
    "url": "git@github.com:moleculerjs/moleculer-db.git"
  },
  "homepage": "https://github.com/moleculerjs/moleculer-db/tree/master/packages/moleculer-db-adapter-mongo#readme",
  "author": "MoleculerJS",
  "license": "MIT",
  "peerDependencies": {
    "moleculer": "^0.12.0 || ^0.13.0"
  },
  "devDependencies": {
    "benchmarkify": "2.1.0",
    "coveralls": "3.0.2",
    "eslint": "5.7.0",
<<<<<<< HEAD
    "jest": "23.4.0",
    "jest-cli": "^23.6.0",
    "lolex": "2.7.1",
    "moleculer": "0.13.0",
    "moleculer-docgen": "0.2.1",
    "nodemon": "1.18.1",
=======
    "jest": "23.6.0",
    "jest-cli": "23.6.0",
    "lolex": "3.0.0",
    "moleculer": "0.13.3",
    "moleculer-docgen": "0.2.1",
    "nodemon": "1.18.4",
>>>>>>> 3c70cefd
    "npm-check": "5.9.0"
  },
  "jest": {
    "testEnvironment": "node",
    "coveragePathIgnorePatterns": [
      "/node_modules/",
      "/test/services/"
    ]
  },
  "engines": {
    "node": ">= 6.x.x"
  },
  "dependencies": {
    "mongodb": "3.1.8"
  }
}<|MERGE_RESOLUTION|>--- conflicted
+++ resolved
@@ -30,21 +30,12 @@
     "benchmarkify": "2.1.0",
     "coveralls": "3.0.2",
     "eslint": "5.7.0",
-<<<<<<< HEAD
-    "jest": "23.4.0",
-    "jest-cli": "^23.6.0",
-    "lolex": "2.7.1",
-    "moleculer": "0.13.0",
-    "moleculer-docgen": "0.2.1",
-    "nodemon": "1.18.1",
-=======
     "jest": "23.6.0",
     "jest-cli": "23.6.0",
     "lolex": "3.0.0",
     "moleculer": "0.13.3",
     "moleculer-docgen": "0.2.1",
     "nodemon": "1.18.4",
->>>>>>> 3c70cefd
     "npm-check": "5.9.0"
   },
   "jest": {
